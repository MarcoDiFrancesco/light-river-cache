use crate::classification::alias::FType;
use crate::classification::mondrian_tree::MondrianTreeClassifier;

use ndarray::Array1;

use std::usize;

pub struct MondrianForestClassifier<F: FType> {
    trees: Vec<MondrianTreeClassifier<F>>,
    n_labels: usize,
}
impl<F: FType> MondrianForestClassifier<F> {
    pub fn new(n_trees: usize, n_features: usize, n_labels: usize) -> Self {
        let tree_default = MondrianTreeClassifier::new(n_features, n_labels);
        let trees = vec![tree_default; n_trees];
        MondrianForestClassifier::<F> { trees, n_labels }
    }

    /// Function in River is "learn_one()"
    pub fn partial_fit(&mut self, x: &Array1<F>, y: usize) {
        for tree in &mut self.trees {
            tree.partial_fit(x, y);
        }
    }

    fn predict_proba(&self, x: &Array1<F>) -> Array1<F> {
        let mut tot_probs = Array1::<F>::zeros(self.n_labels);
        for tree in &self.trees {
            let probs = tree.predict_proba(x);
            debug_assert!(
                !probs.iter().any(|&x| x.is_nan()),
                "Probability should not be NaN. Found: {:?}.",
                probs.to_vec()
            );
            tot_probs += &probs;
        }
        tot_probs /= F::from_usize(self.trees.len()).unwrap();
        tot_probs
    }

    pub fn score(&mut self, x: &Array1<F>, y: usize) -> F {
        let probs = self.predict_proba(x);
        let pred_idx = probs
            .iter()
            .enumerate()
            .max_by(|(_, a), (_, b)| a.partial_cmp(b).unwrap())
            .map(|(idx, _)| idx)
            .unwrap();
        // println!("probs: {}, pred_idx: {}, y (correct): {}, is_correct: {}", probs, pred_idx, y, pred_idx == y);
        if pred_idx == y {
            F::one()
        } else {
            F::zero()
        }
    }

<<<<<<< HEAD
    pub fn cache_sort(&mut self) {
        for tree in &mut self.trees {
            tree.cache_sort();
        }
    }

=======
>>>>>>> 3544c281
    pub fn get_forest_size(&self) -> Vec<usize> {
        self.trees.iter().map(|t| t.get_tree_size()).collect()
    }
}<|MERGE_RESOLUTION|>--- conflicted
+++ resolved
@@ -54,15 +54,12 @@
         }
     }
 
-<<<<<<< HEAD
     pub fn cache_sort(&mut self) {
         for tree in &mut self.trees {
             tree.cache_sort();
         }
     }
 
-=======
->>>>>>> 3544c281
     pub fn get_forest_size(&self) -> Vec<usize> {
         self.trees.iter().map(|t| t.get_tree_size()).collect()
     }
