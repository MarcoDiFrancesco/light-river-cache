--- conflicted
+++ resolved
@@ -1,11 +1,8 @@
 use crate::classification::alias::FType;
 use ndarray::{Array1, Array2};
-<<<<<<< HEAD
-=======
 
 use num::{Float, FromPrimitive, ToPrimitive};
 
->>>>>>> 3544c281
 use std::fmt;
 use std::usize;
 
@@ -27,20 +24,10 @@
     fn fmt(&self, f: &mut fmt::Formatter<'_>) -> fmt::Result {
         write!(
             f,
-<<<<<<< HEAD
-            "Node<left={:?}, right={:?}, parent={:?}, time={:.3}, min={:?}, max={:?}, counts={:?}>",
-            self.left,
-            self.right,
-            self.parent,
-            self.time,
-            self.min_list.to_vec(),
-            self.max_list.to_vec(),
-=======
             "Node<time={:.3}, min={:?}, max={:?}, counts={:?}>",
             self.time,
             self.range_min.to_vec(),
             self.range_max.to_vec(),
->>>>>>> 3544c281
             self.stats.counts.to_vec(),
         )?;
         Ok(())
@@ -48,7 +35,7 @@
 }
 
 impl<F: FType> Node<F> {
-    pub fn add_to_leaf(&mut self, x: &Array1<F>, y: usize) {
+    pub fn update_leaf(&mut self, x: &Array1<F>, y: usize) {
         self.stats.add(x, y);
     }
     pub fn get_stats_from_children(&self, left_s: &Stats<F>, right_s: &Stats<F>) -> Stats<F> {
@@ -106,14 +93,10 @@
         let probs = self.predict_proba(x);
         probs * w
     }
-<<<<<<< HEAD
-    fn add(&mut self, x: &Array1<F>, y: usize) {
-=======
     pub fn add(&mut self, x: &Array1<F>, y: usize) {
         // Checked on May 29th on few samples, looks correct
         // println!("add() - x={x}, y={y}, count={}, \nsums={}, \nsq_sums={}", self.counts, self.sums, self.sq_sums);
 
->>>>>>> 3544c281
         // Same as: self.sums[y] += x;
         self.sums.row_mut(y).zip_mut_with(&x, |a, &b| *a += b);
         // Same as: self.sq_sums[y] += x*x;
@@ -133,10 +116,7 @@
             n_labels: self.n_labels,
         }
     }
-<<<<<<< HEAD
-=======
     /// Return probabilities of sample 'x' belonging to each class.
->>>>>>> 3544c281
     pub fn predict_proba(&self, x: &Array1<F>) -> Array1<F> {
         let mut probs = Array1::zeros(self.n_labels);
 
