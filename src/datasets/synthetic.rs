--- conflicted
+++ resolved
@@ -12,11 +12,7 @@
 impl Synthetic {
     pub fn load_data() -> IterCsv<f32, File> {
         let url = "https://marcodifrancesco.com/assets/img/LightRiver/syntetic_dataset.csv";
-<<<<<<< HEAD
-        let file_name = "syntetic_dataset_v2.2.csv";
-=======
         let file_name = "syntetic_dataset_v2.csv";
->>>>>>> 3544c281
         if !Path::new(file_name).exists() {
             utils::download_csv_file(url, file_name);
         }
