--- conflicted
+++ resolved
@@ -51,11 +51,7 @@
     // DEBUG: remove it
     // let labels = labels[0..3].to_vec();
     println!("labels: {labels:?}");
-<<<<<<< HEAD
-    let mut mf: MondrianForestClassifier =
-=======
     let mut mf: MondrianForestClassifier<f32> =
->>>>>>> 3544c281
         MondrianForestClassifier::new(n_trees, features.len(), labels.len());
 
     let transactions = Keystroke::load_data().unwrap();
