--- conflicted
+++ resolved
@@ -43,15 +43,6 @@
     }
     length
 }
-<<<<<<< HEAD
-=======
-
-fn main() {
-    let n_trees: usize = 1;
-
-    let transactions_f = Synthetic::load_data();
-    let features = get_features(transactions_f);
->>>>>>> 3544c281
 
 fn train_forest(
     mf: &mut MondrianForestClassifier<f32>,
@@ -62,7 +53,6 @@
     let mut score_total = 0.0;
     let transactions = Synthetic::load_data();
 
-<<<<<<< HEAD
     const CACHE_SORT: bool = true;
     const CACHE_FREQ: usize = 25_000;
     if CACHE_SORT {
@@ -70,12 +60,6 @@
     } else {
         println!("No cache sort");
     }
-=======
-    let transactions_l = Synthetic::load_data();
-    let dataset_size = get_dataset_size(transactions_l);
-
-    let now = Instant::now();
->>>>>>> 3544c281
 
     let train_instant = Instant::now();
     let mut cache_time = 0.0;
@@ -92,23 +76,18 @@
         };
         let y = labels.clone().iter().position(|l| l == &y).unwrap();
 
-<<<<<<< HEAD
         // println!("=M=1 x {}", x);
-=======
-        // println!("=M=1 x:{}, idx: {}", x, idx);
->>>>>>> 3544c281
 
         // Skip first sample since tree has still no node
         if idx != 0 {
             let score = mf.score(&x, y);
             score_total += score;
-<<<<<<< HEAD
-            // println!(
-            //     "Accuracy: {} / {} = {}",
-            //     score_total,
-            //     dataset_size - 1,
-            //     score_total / idx.to_f32().unwrap()
-            // );
+            println!(
+                "Accuracy: {} / {} = {}",
+                score_total,
+                dataset_size - 1,
+                score_total / idx.to_f32().unwrap()
+            );
         }
 
         // println!("=M=1 partial_fit {x}");
@@ -120,21 +99,6 @@
             cache_time += cache_instant.elapsed().as_micros().to_f32().unwrap() / 1000f32;
             // println!("Sorted at inedex: {}", idx);
         }
-=======
-            println!(
-                "Accuracy: {} / {} = {}",
-                score_total,
-                dataset_size - 1,
-                score_total / idx.to_f32().unwrap()
-            );
-        }
-
-        // if idx == 527 {
-        //     break;
-        // }
-
-        mf.partial_fit(&x, y);
->>>>>>> 3544c281
     }
     let train_time = train_instant.elapsed().as_micros().to_f32().unwrap() / 1000f32;
     let discounted_time = train_time - cache_time;
@@ -167,20 +131,5 @@
     let transactions_l = Synthetic::load_data();
     let dataset_size = get_dataset_size(transactions_l);
 
-<<<<<<< HEAD
     train_forest(&mut mf, &features, &labels, dataset_size);
-=======
-    let elapsed_time = now.elapsed();
-    println!("Took {}ms", elapsed_time.as_millis());
-
-    println!(
-        "Accuracy: {} / {} = {}",
-        score_total,
-        dataset_size - 1,
-        score_total / (dataset_size - 1).to_f32().unwrap()
-    );
-
-    let forest_size = mf.get_forest_size();
-    println!("Forest tree sizes: {:?}", forest_size);
->>>>>>> 3544c281
 }