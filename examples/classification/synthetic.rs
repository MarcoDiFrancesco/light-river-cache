<<<<<<< HEAD
use csv::{Writer, WriterBuilder};
use light_river::classification::mondrian_forest::MondrianForestClassifier;
=======
use light_river::mondrian_forest::mondrian_forest::MondrianForestClassifier;
>>>>>>> c60b3814

use light_river::common::{Classifier, ClfTarget};
use light_river::datasets::synthetic::Synthetic;
use light_river::stream::iter_csv::IterCsv;
use ndarray::Array1;
use num::ToPrimitive;

use std::fmt::format;
use std::fs::{File, OpenOptions};
use std::time::Instant;

/// Get list of features of the dataset.
///
/// e.g. features: ["feature_1", "feature_2", ...]
fn get_features(transactions: IterCsv<f32, File>) -> Vec<String> {
    let sample = transactions.into_iter().next();
    let observation = sample.unwrap().unwrap().get_observation();
    let mut out: Vec<String> = observation.iter().map(|(k, _)| k.clone()).collect();
    out.sort();
    out
}

<<<<<<< HEAD
/// Get list of labels.
///
/// e.g. ["0", "1", "2"]
fn get_labels(transactions: IterCsv<f32, File>) -> Vec<String> {
=======
fn get_labels(transactions: IterCsv<f32, File>, label_name: &str) -> Vec<String> {
>>>>>>> c60b3814
    let mut labels = vec![];
    for t in transactions {
        let data = t.unwrap();
        // TODO: use instead 'to_classifier_target' and a vector of 'ClfTarget'
        let target = data.get_y().unwrap()[label_name].to_string();
        if !labels.contains(&target) {
            labels.push(target);
        }
    }
    labels
}

fn get_dataset_size(transactions: IterCsv<f32, File>) -> usize {
    let mut length = 0;
    for _ in transactions {
        length += 1;
    }
    length
}

<<<<<<< HEAD
fn train_forest(
    mf: &mut MondrianForestClassifier<f32>,
    features: &Vec<String>,
    labels: &Vec<String>,
    dataset_size: usize,
) {
=======
fn main() {
    let n_trees: usize = 1;

    let transactions_f = Synthetic::load_data();
    let features = get_features(transactions_f);

    let transactions_c = Synthetic::load_data();
    let labels = get_labels(transactions_c, "label");
    println!("labels: {labels:?}, features: {features:?}");
    let mut mf: MondrianForestClassifier<f32> =
        MondrianForestClassifier::new(n_trees, features.len(), labels.len());
>>>>>>> c60b3814
    let mut score_total = 0.0;
    let transactions = Synthetic::load_data();

    const CACHE_SORT: bool = false;
    const CACHE_FREQ: usize = 1_000;
    if CACHE_SORT {
        println!("Cache sort. Sorting every {} iterations.", CACHE_FREQ);
    } else {
        println!("No cache sort");
    }

    std::fs::File::create("run_synthetic_output_times.csv").unwrap();
    let mut wtr_train_times = WriterBuilder::new()
        .quote_style(csv::QuoteStyle::Never)
        .from_writer(
            OpenOptions::new()
                .append(true)
                .open("run_synthetic_output_times.csv")
                .unwrap(),
        );

    std::fs::File::create("run_synthetic_output_tree_size.csv").unwrap();
    let mut wtr_tree_size = WriterBuilder::new()
        .quote_style(csv::QuoteStyle::Never)
        .from_writer(
            OpenOptions::new()
                .append(true)
                .open("run_synthetic_output_tree_size.csv")
                .unwrap(),
        );

    std::fs::File::create("run_synthetic_output_depth.csv").unwrap();
    let mut wtr_depth = WriterBuilder::new()
        .quote_style(csv::QuoteStyle::Never)
        .from_writer(
            OpenOptions::new()
                .append(true)
                .open("run_synthetic_output_depth.csv")
                .unwrap(),
        );

    std::fs::File::create("run_synthetic_output_sorted_count.csv").unwrap();
    let mut wtr_sorted_count = WriterBuilder::new()
        .quote_style(csv::QuoteStyle::Never)
        .from_writer(
            OpenOptions::new()
                .append(true)
                .open("run_synthetic_output_sorted_count.csv")
                .unwrap(),
        );

    let mut train_time_tot = 0.0;
    for (idx, transaction) in transactions.enumerate() {
        let data = transaction.unwrap();

        let x = data.get_observation();
        let x = Array1::<f32>::from_vec(features.iter().map(|k| x[k]).collect());

        let y = data.to_classifier_target("label").unwrap();
        let y = match y {
            ClfTarget::String(y) => y,
            _ => unimplemented!(),
        };
        let y = labels.clone().iter().position(|l| l == &y).unwrap();
<<<<<<< HEAD

        // println!("=M=1 x {}", x);

        let mut train_time_str = String::new();
        let score_instant: Instant = Instant::now();
=======
        let y = ClfTarget::from(y);
        // println!("=M=1 x:{}, idx: {}", x, idx);
>>>>>>> c60b3814

        // Skip first sample since tree has still no node
        if idx != 0 {
            let score = mf.predict_one(&x, &y);
            score_total += score;
            // println!(
            //     "Accuracy: {} / {} = {}",
            //     score_total,
            //     dataset_size - 1,
            //     score_total / idx.to_f32().unwrap()
            // );
        }
        let score_time = score_instant.elapsed().as_nanos();

<<<<<<< HEAD
        // println!("=M=1 partial_fit {x}");
        let fit_instant = Instant::now();
        mf.partial_fit(&x, y);
        let fit_time = fit_instant.elapsed().as_nanos();

        train_time_str
            .push_str(format!("{},{},{}", score_time, fit_time, score_time + fit_time).as_str());
        train_time_tot += score_instant.elapsed().as_micros().to_f32().unwrap() / 1_000f32;

        if (idx % CACHE_FREQ == 0) {
            if CACHE_SORT {
                let cache_time = Instant::now();
                mf.cache_sort();
                // train_time_str.push_str(format!(" CACHING time: {}", cache_time.elapsed().as_nanos()).as_str());
                // println!("Sorted at inedex: {}", idx);
            }

            // Mesure tree size
            wtr_tree_size
                .write_record(&[mf.get_forest_size().to_string()])
                .unwrap();
            wtr_tree_size.flush().unwrap();

            // Mesure depths
            let (node_n, optim, avg, avg_w, max) = mf.get_forest_depth();
            let depth_str = format!("{},{},{},{},{}", node_n, optim, avg, avg_w, max);
            wtr_depth.write_record(&[depth_str]).unwrap();
            wtr_depth.flush().unwrap();

            // Count ordered nodes
            let (sorted_count, unsorted_count) = mf.get_sorted_count();
            let sorted_count_str = format!("{},{}", sorted_count, unsorted_count);
            wtr_sorted_count.write_record(&[sorted_count_str]).unwrap();
            wtr_sorted_count.flush().unwrap();
        }
        wtr_train_times.write_record(&[train_time_str]).unwrap();
        wtr_train_times.flush().unwrap();
=======
        // if idx == 4 {
        //     break;
        // }

        mf.learn_one(&x, &y);
>>>>>>> c60b3814
    }

    println!("Score+fit time (excuding cache sort): {}ms", train_time_tot);

    // Accuracy does not include first sample.
    println!(
        "Accuracy: {} / {} = {}",
        score_total,
        dataset_size - 1,
        score_total / (dataset_size - 1).to_f32().unwrap()
    );
    let forest_size = mf.get_forest_size();
    println!("Forest tree sizes: {:?}", forest_size);
}

fn main() {
    let n_trees: usize = 1;

    let transactions_f = Synthetic::load_data();
    let features = get_features(transactions_f);

    let transactions_c = Synthetic::load_data();
    let labels = get_labels(transactions_c);
    println!("labels: {labels:?}, features: {features:?}");
    let mut mf: MondrianForestClassifier<f32> =
        MondrianForestClassifier::new(n_trees, features.len(), labels.len());

    let transactions_l = Synthetic::load_data();
    let dataset_size = get_dataset_size(transactions_l);

    train_forest(&mut mf, &features, &labels, dataset_size);
}<|MERGE_RESOLUTION|>--- conflicted
+++ resolved
@@ -1,9 +1,5 @@
-<<<<<<< HEAD
-use csv::{Writer, WriterBuilder};
-use light_river::classification::mondrian_forest::MondrianForestClassifier;
-=======
+use csv::WriterBuilder;
 use light_river::mondrian_forest::mondrian_forest::MondrianForestClassifier;
->>>>>>> c60b3814
 
 use light_river::common::{Classifier, ClfTarget};
 use light_river::datasets::synthetic::Synthetic;
@@ -26,14 +22,7 @@
     out
 }
 
-<<<<<<< HEAD
-/// Get list of labels.
-///
-/// e.g. ["0", "1", "2"]
-fn get_labels(transactions: IterCsv<f32, File>) -> Vec<String> {
-=======
 fn get_labels(transactions: IterCsv<f32, File>, label_name: &str) -> Vec<String> {
->>>>>>> c60b3814
     let mut labels = vec![];
     for t in transactions {
         let data = t.unwrap();
@@ -54,26 +43,12 @@
     length
 }
 
-<<<<<<< HEAD
 fn train_forest(
     mf: &mut MondrianForestClassifier<f32>,
     features: &Vec<String>,
     labels: &Vec<String>,
     dataset_size: usize,
 ) {
-=======
-fn main() {
-    let n_trees: usize = 1;
-
-    let transactions_f = Synthetic::load_data();
-    let features = get_features(transactions_f);
-
-    let transactions_c = Synthetic::load_data();
-    let labels = get_labels(transactions_c, "label");
-    println!("labels: {labels:?}, features: {features:?}");
-    let mut mf: MondrianForestClassifier<f32> =
-        MondrianForestClassifier::new(n_trees, features.len(), labels.len());
->>>>>>> c60b3814
     let mut score_total = 0.0;
     let transactions = Synthetic::load_data();
 
@@ -85,43 +60,45 @@
         println!("No cache sort");
     }
 
-    std::fs::File::create("run_synthetic_output_times.csv").unwrap();
+    let task = "clf";
+    let is_opt = if CACHE_SORT { "is-opt" } else { "no-opt" };
+
+    let path_train_times = format!("res_{task}_{is_opt}_times.csv");
+    std::fs::File::create(&path_train_times).unwrap();
     let mut wtr_train_times = WriterBuilder::new()
         .quote_style(csv::QuoteStyle::Never)
         .from_writer(
             OpenOptions::new()
                 .append(true)
-                .open("run_synthetic_output_times.csv")
+                .open(&path_train_times)
                 .unwrap(),
         );
 
-    std::fs::File::create("run_synthetic_output_tree_size.csv").unwrap();
+    let path_tree_size = format!("res_{task}_{is_opt}_tree_size.csv");
+    std::fs::File::create(&path_tree_size).unwrap();
     let mut wtr_tree_size = WriterBuilder::new()
         .quote_style(csv::QuoteStyle::Never)
         .from_writer(
             OpenOptions::new()
                 .append(true)
-                .open("run_synthetic_output_tree_size.csv")
+                .open(&path_tree_size)
                 .unwrap(),
         );
 
-    std::fs::File::create("run_synthetic_output_depth.csv").unwrap();
+    let path_depth = format!("res_{task}_{is_opt}_depth.csv");
+    std::fs::File::create(&path_depth).unwrap();
     let mut wtr_depth = WriterBuilder::new()
+        .quote_style(csv::QuoteStyle::Never)
+        .from_writer(OpenOptions::new().append(true).open(&path_depth).unwrap());
+
+    let path_sorted_count = format!("res_{task}_{is_opt}_sorted_count.csv");
+    std::fs::File::create(&path_sorted_count).unwrap();
+    let mut wtr_sorted_count = WriterBuilder::new()
         .quote_style(csv::QuoteStyle::Never)
         .from_writer(
             OpenOptions::new()
                 .append(true)
-                .open("run_synthetic_output_depth.csv")
-                .unwrap(),
-        );
-
-    std::fs::File::create("run_synthetic_output_sorted_count.csv").unwrap();
-    let mut wtr_sorted_count = WriterBuilder::new()
-        .quote_style(csv::QuoteStyle::Never)
-        .from_writer(
-            OpenOptions::new()
-                .append(true)
-                .open("run_synthetic_output_sorted_count.csv")
+                .open(&path_sorted_count)
                 .unwrap(),
         );
 
@@ -138,16 +115,12 @@
             _ => unimplemented!(),
         };
         let y = labels.clone().iter().position(|l| l == &y).unwrap();
-<<<<<<< HEAD
-
-        // println!("=M=1 x {}", x);
+        let y = ClfTarget::from(y);
+
+        // println!("=M=1 x:{}, idx: {}", x, idx);
 
         let mut train_time_str = String::new();
         let score_instant: Instant = Instant::now();
-=======
-        let y = ClfTarget::from(y);
-        // println!("=M=1 x:{}, idx: {}", x, idx);
->>>>>>> c60b3814
 
         // Skip first sample since tree has still no node
         if idx != 0 {
@@ -162,10 +135,9 @@
         }
         let score_time = score_instant.elapsed().as_nanos();
 
-<<<<<<< HEAD
         // println!("=M=1 partial_fit {x}");
         let fit_instant = Instant::now();
-        mf.partial_fit(&x, y);
+        mf.learn_one(&x, &y);
         let fit_time = fit_instant.elapsed().as_nanos();
 
         train_time_str
@@ -200,13 +172,6 @@
         }
         wtr_train_times.write_record(&[train_time_str]).unwrap();
         wtr_train_times.flush().unwrap();
-=======
-        // if idx == 4 {
-        //     break;
-        // }
-
-        mf.learn_one(&x, &y);
->>>>>>> c60b3814
     }
 
     println!("Score+fit time (excuding cache sort): {}ms", train_time_tot);
@@ -229,7 +194,7 @@
     let features = get_features(transactions_f);
 
     let transactions_c = Synthetic::load_data();
-    let labels = get_labels(transactions_c);
+    let labels = get_labels(transactions_c, "label");
     println!("labels: {labels:?}, features: {features:?}");
     let mut mf: MondrianForestClassifier<f32> =
         MondrianForestClassifier::new(n_trees, features.len(), labels.len());
